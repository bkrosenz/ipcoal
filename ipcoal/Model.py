--- conflicted
+++ resolved
@@ -637,26 +637,10 @@
                 # node_labels={i: i for i in range(1, self.nstips + 1)})
                 gtree = toytree._rawtree(nwk, tree_format=5)
 
-<<<<<<< HEAD
-                # get seq ordered by genealogy tips
-=======
                 # get seq ordered by msprime tipnames (1-ntips)
->>>>>>> 0d7acb03
                 seed = self.random_mut.randint(1e9)
                 seq = mkseq.feed_tree(gtree, gtlen, self.mut, seed)
 
-<<<<<<< HEAD
-                # reset .names on msprime tree with node_labels 1-indexed
-                gtree = toytree._rawtree(nwk)
-                for node in gtree.treenode.get_leaves():
-                    node.name = self.tipdict[int(node.name)]
-                newick = gtree.write(tree_format=5)
-
-                # reorder rows to order by tip name and store in seqarr
-                # tipnames corresponding to current sequence order:
-                curr_order = gtree.treenode.get_leaf_names()[::-1]
-                seqarr[:, bidx:bidx + gtlen] = seq[np.argsort(curr_order), :]
-=======
                 # reorder seq from msprime tipnames to alphanumeric tipnames
                 norder = [self._order[int(i)] for i in range(1, gtree.ntips + 1)]
                 seqarr[:, bidx:bidx + gtlen] = seq[norder, :]
@@ -665,7 +649,6 @@
                 for node in gtree.treenode.get_leaves():
                     node.name = self.tipdict[int(node.name)]
                 newick = gtree.write(tree_format=5)
->>>>>>> 0d7acb03
 
                 # record the number of snps in this locus
                 subseq = seqarr[:, bidx:bidx + gtlen]
@@ -674,10 +657,6 @@
 
                 # advance site counter
                 bidx += gtlen
-<<<<<<< HEAD
-
-=======
->>>>>>> 0d7acb03
                 df.loc[idx, "genealogy"] = newick
 
         # drop intervals that are 0 bps in length (sum bps will still = nsites)
@@ -914,14 +893,8 @@
             newick = gtree.write(tree_format=5)
 
             # reorder SNPs to be alphanumeric nameordered by tipnames 
-<<<<<<< HEAD
-            # tipnames corresponding to current sequence order:
-            curr_order = gtree.treenode.get_leaf_names()[::-1]
-            seq = seq[np.argsort(curr_order), :]
-=======
             norder = [self._order[i] for i in range(1, gtree.ntips + 1)]
             seq = seq[norder, :]
->>>>>>> 0d7acb03
 
             # Store result and advance counter
             snparr[:, snpidx] = seq.flatten()
